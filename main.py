"""The main file to train a Simplified CompGCN model using a full graph."""

import argparse
import torch as th
import torch.optim as optim
import torch.nn.functional as F
import torch.nn as nn

from dgl.data import CoraGraphDataset
import dgl.function as fn

from utils import ccorr, extract_cora_edge_direction


class CompGraphConv(nn.Module):
    """One layer of simplified CompGCN."""

    def __init__(self,
                 in_dim,
                 out_dim,
                 comp_fn='sub',
                 activation=None,
                 batchnorm=False,
                 dropout=0):
        super(CompGraphConv, self).__init__()
        self.in_dim = in_dim
        self.out_dim = out_dim
        self.comp_fn = comp_fn
        self.actvation = activation
        self.batchnorm = batchnorm

        # define dropout layer
        self.dropout = nn.Dropout(dropout)

        # define batch norm layer
        if self.batchnorm:
            self.bn = nn.BatchNorm1d(out_dim)

        # define weights of 3 node matrices
        self.W_O = nn.Linear(self.in_dim, self.out_dim)
        self.W_I = nn.Linear(self.in_dim, self.out_dim)
        self.W_S = nn.Linear(self.in_dim, self.out_dim)

        # define weights of the 1 relation matrix
        self.W_R = nn.Linear(self.in_dim, self.out_dim)

    def forward(self, g, n_in_feats, r_feats):
        """Compute one layer of composition transfer for one relation only in a
        homogeneous graph with bidirectional edges.
        """
        with g.local_scope():
            # Assign values to source nodes. In a homogeneous graph, this is equal to
            # assigning them to all nodes.
            g.srcdata['h'] = n_in_feats

            # Assign feature to all edges with the same value, the r_feats.
            g.edata['h'] = th.stack([r_feats] * g.num_edges())

            # Compute composition function in 4 steps
            # Step 1: compute composition by edge in the edge direction, and store results in edges.
            if self.comp_fn == 'sub':
                g.apply_edges(fn.u_sub_e('h', 'h', out='comp_h'))
            elif self.comp_fn == 'mul':
                g.apply_edges(fn.u_mul_e('h', 'h', out='comp_h'))
            elif self.comp_fn == 'ccorr':
                g.apply_edges(lambda edges: {'comp_h': ccorr(edges.src['h'], edges.data['h'])})
            else:
                raise Exception('Only supports sub, mul, and ccorr')

            # Step 2: use extracted edge direction to compute in and out edges
            comp_h = g.edata['comp_h']

            in_edges_idx = th.nonzero(g.edata['in_edges_mask'], as_tuple=False).squeeze()
            out_edges_idx = th.nonzero(g.edata['out_edges_mask'], as_tuple=False).squeeze()

            comp_h_O = self.W_O(comp_h[out_edges_idx])
            comp_h_I = self.W_I(comp_h[in_edges_idx])

            new_comp_h = th.zeros(comp_h.shape[0], self.out_dim).to(comp_h.device)
            new_comp_h[out_edges_idx] = comp_h_O
            new_comp_h[in_edges_idx] = comp_h_I

            g.edata['new_comp_h'] = new_comp_h

            # Step 3: sum comp results to both src and dst nodes
            g.update_all(fn.copy_e('new_comp_h', 'm'), fn.sum('m', 'comp_edge'))

            # Step 4: add results of self-loop
            if self.comp_fn == 'sub':
                comp_h_s = n_in_feats - r_feats
            elif self.comp_fn == 'mul':
                comp_h_s = n_in_feats * r_feats
            elif self.comp_fn == 'ccorr':
                comp_h_s = ccorr(n_in_feats, r_feats)
            else:
                raise Exception('Only supports sub, mul, and ccorr')

            # Sum all of the comp results as output of nodes
            n_out_feats = self.W_S(comp_h_s) + g.ndata['comp_edge']

            # Compute relation output
            r_out_feats = self.W_R(r_feats)

            # Use batch norm
            if self.batchnorm:
                n_out_feats = self.bn(n_out_feats)

            # Use drop out
            n_out_feats = self.dropout(n_out_feats)
            r_out_feats = self.dropout(r_out_feats)

            # Use activation function
            if self.actvation is not None:
                n_out_feats = self.actvation(n_out_feats)
                r_out_feats = self.actvation(r_out_feats)

        return n_out_feats, r_out_feats


class CompGCN(nn.Module):
    """The model of the simplified CompGCN, without using basis vector, for a homogeneous graph.
    """
    def __init__(self,
                 in_dim,
                 hid_dim,
                 out_dim,
                 num_layers=2,
                 comp_fn='sub',
                 dropout=0.0,
                 activation=None,
                 batchnorm=False):
        super(CompGCN, self).__init__()
        self.in_dim = in_dim
        self.hid_dim = hid_dim
        self.out_dim = out_dim
        self.num_layer = num_layers
        self.comp_fn = comp_fn
        self.dropout = dropout
        self.activation = activation
        self.batchnorm = batchnorm

        self.layers = nn.ModuleList()

        # Input layer and initial relation embedding
        self.r_embedding = nn.Parameter(th.Tensor(self.in_dim))

        self.layers.append(CompGraphConv(self.in_dim,
                                         self.hid_dim,
                                         comp_fn = self.comp_fn,
                                         activation=self.activation,
                                         batchnorm=self.batchnorm,
                                         dropout=self.dropout))

        # Hidden layers with n - 1 CompGraphConv layers
        for i in range(self.num_layer - 2):
            self.layers.append(CompGraphConv(self.hid_dim,
                                             self.hid_dim,
                                             comp_fn=self.comp_fn,
                                             activation=self.activation,
                                             batchnorm=self.batchnorm,
                                             dropout=self.dropout))

        # Output layer with the output class
        self.layers.append(CompGraphConv(self.hid_dim,
                                         self.out_dim,
                                         comp_fn = self.comp_fn))

        # Initialize relation embeddings
        # th.nn.init.uniform_(self.r_embedding)
        th.nn.init.constant_(self.r_embedding, 0.)

    def forward(self, graph, n_feats):

        # For full graph training, directly use the graph

        # Forward of n layers of CompGraphConv
        r_feats = self.r_embedding

        for layer in self.layers:
            n_feats, r_feats = layer(graph, n_feats, r_feats)

        return n_feats


def main(args):

    # Step 1: Prepare graph data and retrieve train/validation/test index ============================= #
    # Load from DGL dataset
    if args.dataset == 'cora':
        dataset = CoraGraphDataset()
        graph = dataset[0]
    else:
        raise NotImplementedError

    # check cuda
    if args.gpu >= 0 and th.cuda.is_available():
        device = 'cuda:{}'.format(args.gpu)
    else:
        device = 'cpu'

    # retrieve the number of classes
    num_classes = dataset.num_classes

    # retrieve labels of ground truth
    labels = graph.ndata.pop('label').to(device).long()

    # Extract node features
    n_feats = graph.ndata.pop('feat').to(device)
    in_dim = n_feats.shape[-1]

    # retrieve masks for train/validation/test
    train_mask = graph.ndata.pop('train_mask')
    val_mask = graph.ndata.pop('val_mask')
    test_mask = graph.ndata.pop('test_mask')

    train_idx = th.nonzero(train_mask, as_tuple=False).squeeze().to(device)
    val_idx = th.nonzero(val_mask, as_tuple=False).squeeze().to(device)
    test_idx = th.nonzero(test_mask, as_tuple=False).squeeze().to(device)

    # In this Cora dataset, the graph is a homogeneous graph, so the model will handle one relation embedding only.
    # Although the Cora dataset is a homogeneous graph, DGL has set its edges to be bidirectional. For this simplified
    # CompGCN implementation, we extract masks indicating the direction of edges and will use them as
    # an edge features in the CompGCN layer. We store them with the keys "in_edges_mask" and "out_edges_mask".
    in_edges_mask, out_edges_mask = extract_cora_edge_direction(graph)
    graph.edata['in_edges_mask'] = th.tensor(in_edges_mask)
    graph.edata['out_edges_mask'] = th.tensor(out_edges_mask)

    graph = graph.to(device)

    # Step 2: Create model =================================================================== #
    compgcn_model = CompGCN(in_dim=in_dim,
                            hid_dim=args.hid_dim,
                            out_dim=num_classes,
                            num_layers=args.num_layers,
                            comp_fn=args.comp_fn,
                            dropout=args.dropout,
                            activation=F.relu,
                            batchnorm=True)

    compgcn_model = compgcn_model.to(device)

    # Step 3: Create training components ===================================================== #
    loss_fn = th.nn.CrossEntropyLoss()
    optimizer = optim.Adam(compgcn_model.parameters(), lr=args.lr, weight_decay=5e-4)

    # Step 4: training epoches =============================================================== #
    for epoch in range(args.max_epoch):

        # Training and validation using a full graph
        compgcn_model.train()

        logits = compgcn_model.forward(graph, n_feats)

        # compute loss
        tr_loss = loss_fn(logits[train_idx], labels[train_idx])
        tr_acc = th.sum(logits[train_idx].argmax(dim=1) == labels[train_idx]).item() / len(train_idx)

        valid_loss = loss_fn(logits[val_idx], labels[val_idx])
        valid_acc = th.sum(logits[val_idx].argmax(dim=1) == labels[val_idx]).item() / len(val_idx)

        # backward
        optimizer.zero_grad()
        tr_loss.backward()
        optimizer.step()

        # Print out performance
        print("In epoch {}, Train Acc: {:.4f} | Train Loss: {:.4f}; Valid Acc: {:.4f} | Valid loss: {:.4f}".
              format(epoch, tr_acc, tr_loss.item(), valid_acc, valid_loss.item()))

    # Test with mini batch after all epoch
    compgcn_model.eval()

    # forward
    logits = compgcn_model.forward(graph, n_feats)

    # compute loss
    test_loss = loss_fn(logits[test_idx], labels[test_idx])
    test_acc = th.sum(logits[test_idx].argmax(dim=1) == labels[test_idx]).item() / len(test_idx)

    print("Test Acc: {:.4f} | Test loss: {:.4f}".format(test_acc, test_loss.item()))


if __name__ == '__main__':
    parser = argparse.ArgumentParser(description='MVP Simplified-CompGCN Full Graph')
    parser.add_argument("--dataset", type=str, default="cora", help="DGL dataset for this MVP")
    parser.add_argument("--gpu", type=int, default=-1, help="GPU Index. Default: -1, using CPU.")
    parser.add_argument("--hid_dim", type=int, default=100, help="Hidden layer dimensionalities")
    parser.add_argument("--num_layers", type=int, default=4, help="Number of GNN layers")
    parser.add_argument("--comp_fn", type=str, default='sub', help="Composition function. "
                                                                     "Valid options: sub, mul and ccorr")
<<<<<<< HEAD
    parser.add_argument("--max_epoch", type=int, default=90, help="The max number of epoches")
    parser.add_argument("--lr", type=float, default=0.001, help="Learning rate. Default: 3e-4")
=======
    parser.add_argument("--max_epoch", type=int, default=100, help="The max number of epoches. Default: 100")
    parser.add_argument("--lr", type=float, default=0.001, help="Learning rate. Default: 3e-1")
>>>>>>> e798872f
    parser.add_argument("--dropout", type=float, default=0.0, help="Dropout rate. Default: 0.0")

    args = parser.parse_args()
    print(args)

    main(args)<|MERGE_RESOLUTION|>--- conflicted
+++ resolved
@@ -166,8 +166,7 @@
                                          comp_fn = self.comp_fn))
 
         # Initialize relation embeddings
-        # th.nn.init.uniform_(self.r_embedding)
-        th.nn.init.constant_(self.r_embedding, 0.)
+        th.nn.init.uniform_(self.r_embedding)
 
     def forward(self, graph, n_feats):
 
@@ -288,13 +287,8 @@
     parser.add_argument("--num_layers", type=int, default=4, help="Number of GNN layers")
     parser.add_argument("--comp_fn", type=str, default='sub', help="Composition function. "
                                                                      "Valid options: sub, mul and ccorr")
-<<<<<<< HEAD
-    parser.add_argument("--max_epoch", type=int, default=90, help="The max number of epoches")
-    parser.add_argument("--lr", type=float, default=0.001, help="Learning rate. Default: 3e-4")
-=======
     parser.add_argument("--max_epoch", type=int, default=100, help="The max number of epoches. Default: 100")
     parser.add_argument("--lr", type=float, default=0.001, help="Learning rate. Default: 3e-1")
->>>>>>> e798872f
     parser.add_argument("--dropout", type=float, default=0.0, help="Dropout rate. Default: 0.0")
 
     args = parser.parse_args()
